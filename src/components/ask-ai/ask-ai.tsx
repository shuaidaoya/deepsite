--- conflicted
+++ resolved
@@ -56,17 +56,7 @@
         if (!request.ok) {
           try {
             const res = await request.json();
-<<<<<<< HEAD
-            if (res.openLogin) {
-              setOpen(true);
-          } else if (res.openProModal) {
-            setOpenProModal(true);
-            } else {
-              toast.error(res.message || "An error occurred while requesting AI");
-            }
-=======
             toast.error(res.message || "An error occurred while requesting AI");
->>>>>>> 6988cc19
           } catch (parseError) {
             // 处理 JSON 解析错误
             toast.error("Failed to process response from server");
