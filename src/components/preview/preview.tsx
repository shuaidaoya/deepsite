import classNames from "classnames";
import { useRef } from "react";
import { TbReload } from "react-icons/tb";
import { toast } from "react-toastify";
import { FaLaptopCode } from "react-icons/fa6";
import PreviewActions from "./preview-actions";
import { useTranslation } from "react-i18next";

function Preview({
  html,
  isResizing,
  isAiWorking,
  setView,
  ref,
}: {
  html: string;
  isResizing: boolean;
  isAiWorking: boolean;
  setView: React.Dispatch<React.SetStateAction<"editor" | "preview">>;
  ref: React.RefObject<HTMLDivElement | null>;
}) {
  const { t } = useTranslation();
  const iframeRef = useRef<HTMLIFrameElement | null>(null);

  const handleRefreshIframe = () => {
    if (iframeRef.current) {
      const iframe = iframeRef.current;
      const content = iframe.srcdoc;
      iframe.srcdoc = "";
      setTimeout(() => {
        iframe.srcdoc = content;
      }, 10);
    }
  };

  return (
    <div
      ref={ref}
      className="w-full border-l border-gray-900 bg-white h-[calc(100dvh-49px)] lg:h-[calc(100dvh-53px)] relative"
      onClick={(e) => {
        if (isAiWorking) {
          e.preventDefault();
          e.stopPropagation();
          toast.warn(t("askAI.working"));
        }
      }}
    >
      <iframe
        ref={iframeRef}
        title="output"
        className={classNames("w-full h-full select-none", {
          "pointer-events-none": isResizing || isAiWorking,
        })}
        srcDoc={html}
      />
<<<<<<< HEAD
      <div className="flex items-center justify-between gap-3 absolute bottom-3 lg:bottom-5 right-3 left-3 lg:right-5 lg:left-auto">
        <div className="flex items-center gap-2">
=======
      {!isAiWorking && (
        <div className="flex items-center justify-start gap-3 absolute bottom-3 lg:bottom-5 max-lg:left-3 lg:right-5">
>>>>>>> c9c8965b
          <button
            className="lg:hidden bg-gray-950 shadow-md text-white text-xs lg:text-sm font-medium py-2 px-3 lg:px-4 rounded-lg flex items-center gap-2 border border-gray-900 hover:brightness-150 transition-all duration-100 cursor-pointer"
            onClick={() => setView("editor")}
          >
            <FaLaptopCode />
<<<<<<< HEAD
            {t("preview.backToEditor")}
          </button>
=======
            Back to Editor
          </button>
          <a
            href="https://huggingface.co/spaces/victor/deepsite-gallery"
            target="_blank"
            className="bg-gray-200 text-gray-950 text-xs lg:text-sm font-medium py-2 px-3 lg:px-4 rounded-lg flex items-center gap-2 border border-gray-200 hover:bg-gray-300 transition-all duration-100 cursor-pointer"
          >
            🖼️ <span>DeepSite Gallery</span>
          </a>
>>>>>>> c9c8965b
          <button
            className="bg-white lg:bg-gray-950 shadow-md text-gray-950 lg:text-white text-xs lg:text-sm font-medium py-2 px-3 lg:px-4 rounded-lg flex items-center gap-2 border border-gray-100 lg:border-gray-900 hover:brightness-150 transition-all duration-100 cursor-pointer"
            onClick={handleRefreshIframe}
          >
            <TbReload />
<<<<<<< HEAD
            {t("preview.refreshPreview")}
          </button>
        </div>
        <PreviewActions html={html} isDisabled={isAiWorking || isResizing} />
      </div>
=======
            Refresh Preview
          </button>
        </div>
      )}
>>>>>>> c9c8965b
    </div>
  );
}

export default Preview;<|MERGE_RESOLUTION|>--- conflicted
+++ resolved
@@ -53,24 +53,16 @@
         })}
         srcDoc={html}
       />
-<<<<<<< HEAD
-      <div className="flex items-center justify-between gap-3 absolute bottom-3 lg:bottom-5 right-3 left-3 lg:right-5 lg:left-auto">
+      {!isAiWorking && (
+        <div className="flex items-center justify-between gap-3 absolute bottom-3 lg:bottom-5 right-3 left-3 lg:right-5 lg:left-auto">
         <div className="flex items-center gap-2">
-=======
-      {!isAiWorking && (
-        <div className="flex items-center justify-start gap-3 absolute bottom-3 lg:bottom-5 max-lg:left-3 lg:right-5">
->>>>>>> c9c8965b
-          <button
-            className="lg:hidden bg-gray-950 shadow-md text-white text-xs lg:text-sm font-medium py-2 px-3 lg:px-4 rounded-lg flex items-center gap-2 border border-gray-900 hover:brightness-150 transition-all duration-100 cursor-pointer"
-            onClick={() => setView("editor")}
-          >
-            <FaLaptopCode />
-<<<<<<< HEAD
-            {t("preview.backToEditor")}
-          </button>
-=======
-            Back to Editor
-          </button>
+            <button
+              className="lg:hidden bg-gray-950 shadow-md text-white text-xs lg:text-sm font-medium py-2 px-3 lg:px-4 rounded-lg flex items-center gap-2 border border-gray-900 hover:brightness-150 transition-all duration-100 cursor-pointer"
+              onClick={() => setView("editor")}
+            >
+              <FaLaptopCode />
+              {t("preview.backToEditor")}
+            </button>
           <a
             href="https://huggingface.co/spaces/victor/deepsite-gallery"
             target="_blank"
@@ -78,24 +70,17 @@
           >
             🖼️ <span>DeepSite Gallery</span>
           </a>
->>>>>>> c9c8965b
-          <button
-            className="bg-white lg:bg-gray-950 shadow-md text-gray-950 lg:text-white text-xs lg:text-sm font-medium py-2 px-3 lg:px-4 rounded-lg flex items-center gap-2 border border-gray-100 lg:border-gray-900 hover:brightness-150 transition-all duration-100 cursor-pointer"
-            onClick={handleRefreshIframe}
-          >
-            <TbReload />
-<<<<<<< HEAD
-            {t("preview.refreshPreview")}
-          </button>
-        </div>
+            <button
+              className="bg-white lg:bg-gray-950 shadow-md text-gray-950 lg:text-white text-xs lg:text-sm font-medium py-2 px-3 lg:px-4 rounded-lg flex items-center gap-2 border border-gray-100 lg:border-gray-900 hover:brightness-150 transition-all duration-100 cursor-pointer"
+              onClick={handleRefreshIframe}
+            >
+              <TbReload />
+              {t("preview.refreshPreview")}
+            </button>
+          </div>
         <PreviewActions html={html} isDisabled={isAiWorking || isResizing} />
       </div>
-=======
-            Refresh Preview
-          </button>
-        </div>
       )}
->>>>>>> c9c8965b
     </div>
   );
 }
